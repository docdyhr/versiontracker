"""VersionTracker - Application version management for macOS.

A command-line tool for tracking and managing applications installed
outside of the Mac App Store, with Homebrew cask integration.
"""

from typing import Any

<<<<<<< HEAD
__version__ = "0.7.1"
=======
__version__ = "0.1.0-alpha.1"

from versiontracker.config import Config, get_config
from versiontracker.exceptions import (
    ApplicationError,
    CacheError,
    ConfigError,
    HandlerError,
    HomebrewError,
    NetworkError,
    TimeoutError,
    VersionError,
    VersionTrackerError,
)
from versiontracker.version import (
    compare_versions,
    is_version_newer,
    parse_version,
)
>>>>>>> fad1e87e

__all__ = [
    "__version__",
    "Config",
    "get_config",
    "VersionTrackerError",
    "ConfigError",
    "VersionError",
    "NetworkError",
    "TimeoutError",
    "HomebrewError",
    "ApplicationError",
    "CacheError",
    "HandlerError",
    "parse_version",
    "compare_versions",
    "is_version_newer",
    "get_config",  # type: ignore[attr-defined]  # Lazy loaded from .config
    "VersionTrackerError",  # type: ignore[attr-defined]  # Lazy loaded from .exceptions
]


def __getattr__(name: str) -> Any:
    """Lazily import heavy submodules on demand.

    This function is called when an attribute is not found in the module's
    namespace. It allows us to defer imports of heavy modules (like apps.py)
    until they are actually needed, improving startup time.

    Args:
        name: The name of the attribute being accessed

    Returns:
        The requested attribute/function/class

    Raises:
        AttributeError: If the requested attribute is not available
    """
    if name in {"get_applications", "get_homebrew_casks"}:
        from .apps import get_applications, get_homebrew_casks

        globals().update(
            {
                "get_applications": get_applications,
                "get_homebrew_casks": get_homebrew_casks,
            }
        )
        return globals()[name]

    if name in {"Config", "get_config"}:
        from .config import Config, get_config

        globals().update({"Config": Config, "get_config": get_config})
        return globals()[name]

    if name == "VersionTrackerError":
        from .exceptions import VersionTrackerError

        globals()["VersionTrackerError"] = VersionTrackerError
        return VersionTrackerError

    raise AttributeError(f"module '{__name__}' has no attribute '{name}'")<|MERGE_RESOLUTION|>--- conflicted
+++ resolved
@@ -6,9 +6,6 @@
 
 from typing import Any
 
-<<<<<<< HEAD
-__version__ = "0.7.1"
-=======
 __version__ = "0.1.0-alpha.1"
 
 from versiontracker.config import Config, get_config
@@ -28,7 +25,6 @@
     is_version_newer,
     parse_version,
 )
->>>>>>> fad1e87e
 
 __all__ = [
     "__version__",
