--- conflicted
+++ resolved
@@ -83,11 +83,7 @@
 ## Requirements
 
 * macOS (tested on 10.15 Catalina and later)
-<<<<<<< HEAD
-* Python 3.9 or later
-=======
-* Python 3.10 or later
->>>>>>> fad1e87e
+* Python 3.12 or later
 * Homebrew package manager (optional)
 
 ## Installation
