--- conflicted
+++ resolved
@@ -97,11 +97,7 @@
       - name: Set up Python
         uses: actions/setup-python@v5
         with:
-<<<<<<< HEAD
-          python-version: "3.11"
-=======
           python-version: "3.12"
->>>>>>> fad1e87e
           cache: "pip"
 
       - name: Install dependencies
@@ -205,11 +201,7 @@
     strategy:
       matrix:
         os: [ubuntu-latest, macos-latest]
-<<<<<<< HEAD
-        python-version: ["3.11"]
-=======
         python-version: ["3.12", "3.13"]
->>>>>>> fad1e87e
     steps:
       - name: Checkout code
         uses: actions/checkout@v5
@@ -254,11 +246,7 @@
 
       - name: Upload build artifacts
         uses: actions/upload-artifact@v4
-<<<<<<< HEAD
-        if: matrix.os == 'ubuntu-latest' && matrix.python-version == '3.11'
-=======
         if: matrix.os == 'ubuntu-latest' && matrix.python-version == '3.12'
->>>>>>> fad1e87e
         with:
           name: dist-packages
           path: dist/
@@ -275,11 +263,7 @@
       contents: read
     environment:
       name: pypi
-<<<<<<< HEAD
-      url: https://pypi.org/project/macos-versiontracker/
-=======
       url: https://pypi.org/project/homebrew-versiontracker/
->>>>>>> fad1e87e
     steps:
       - name: Checkout code
         uses: actions/checkout@v5
@@ -287,11 +271,7 @@
       - name: Set up Python
         uses: actions/setup-python@v5
         with:
-<<<<<<< HEAD
-          python-version: "3.11"
-=======
           python-version: "3.12"
->>>>>>> fad1e87e
           cache: "pip"
 
       - name: Install build dependencies
@@ -361,99 +341,13 @@
       - name: Set up Python
         uses: actions/setup-python@v5
         with:
-<<<<<<< HEAD
-          python-version: "3.11"
-
-=======
           python-version: "3.12"
->>>>>>> fad1e87e
       - name: Test installation from PyPI
         run: |
           VERSION="${{ needs.validate-release.outputs.version }}"
           echo "🔍 Testing installation of versiontracker==$VERSION from PyPI..."
-<<<<<<< HEAD
-
-          # Try installing the specific version
-          pip install --no-cache-dir "macos-versiontracker==$VERSION"
-
-          # Verify version
-          python -c "
-          import versiontracker
-          import sys
-
-          expected = '$VERSION'
-          actual = versiontracker.__version__
-
-          print(f'Expected version: {expected}')
-          print(f'Installed version: {actual}')
-
-          if actual != expected:
-              print('❌ Version mismatch!')
-              sys.exit(1)
-          else:
-              print('✅ Version verified!')
-          "
-
-          # Test CLI functionality
+          pip install --no-cache-dir "homebrew-versiontracker==$VERSION"
+          python -c "import versiontracker; import sys; expected='$VERSION'; actual=versiontracker.__version__; print(f'Expected version: {expected}'); print(f'Installed version: {actual}'); sys.exit(0) if actual == expected else sys.exit(1)"
           echo "🧪 Testing CLI functionality..."
           versiontracker --version
-          echo "✅ CLI test passed!"
-
-  release-summary:
-    name: Release Summary
-    runs-on: ubuntu-latest
-    if: always()
-    needs:
-      [
-        validate-release,
-        pre-release-checks,
-        build-and-test,
-        publish-package,
-        verify-release,
-      ]
-    steps:
-      - name: Generate release summary
-        run: |
-          echo "## 🚀 Release Summary" >> $GITHUB_STEP_SUMMARY
-          echo "" >> $GITHUB_STEP_SUMMARY
-          echo "**Version**: ${{ needs.validate-release.outputs.version }}" \
-            >> $GITHUB_STEP_SUMMARY
-          echo "**Pre-release**: \
-            ${{ needs.validate-release.outputs.is-prerelease }}" \
-            >> $GITHUB_STEP_SUMMARY
-          echo "" >> $GITHUB_STEP_SUMMARY
-          echo "### Pipeline Results" >> $GITHUB_STEP_SUMMARY
-          echo "" >> $GITHUB_STEP_SUMMARY
-          echo "| Stage | Status |" >> $GITHUB_STEP_SUMMARY
-          echo "|-------|--------|" >> $GITHUB_STEP_SUMMARY
-          echo "| Validation | ${{ needs.validate-release.result == 'success' && '✅ Passed' || '❌ Failed' }} |" >> $GITHUB_STEP_SUMMARY
-          echo "| Quality Checks | ${{ needs.pre-release-checks.result == 'success' && '✅ Passed' || '❌ Failed' }} |" >> $GITHUB_STEP_SUMMARY
-          echo "| Build & Test | ${{ needs.build-and-test.result == 'success' && '✅ Passed' || '❌ Failed' }} |" >> $GITHUB_STEP_SUMMARY
-          echo "| Publish | ${{ needs.publish-package.result == 'success' && '✅ Passed' || '❌ Failed' }} |" >> $GITHUB_STEP_SUMMARY
-          echo "| Verification | ${{ needs.verify-release.result == 'success' && '✅ Passed' || '❌ Failed' }} |" >> $GITHUB_STEP_SUMMARY
-          echo "" >> $GITHUB_STEP_SUMMARY
-
-          if [[ "${{ needs.publish-package.result }}" == "success" && \
-               "${{ needs.verify-release.result }}" == "success" ]]; then
-            echo "🎉 **Release completed successfully!**" >> $GITHUB_STEP_SUMMARY
-            echo "" >> $GITHUB_STEP_SUMMARY
-            echo "The package is now available on PyPI:" >> $GITHUB_STEP_SUMMARY
-            echo "- **Install**: \`pip install \
-              macos-versiontracker==${{ needs.validate-release.outputs.version }}\`" \
-            >> $GITHUB_STEP_SUMMARY
-            echo "- **PyPI**: https://pypi.org/project/macos-versiontracker/" \
-              >> $GITHUB_STEP_SUMMARY
-          else
-            echo "⚠️ **Release encountered issues. \
-              Please check the failed stages above.**" \
-              >> $GITHUB_STEP_SUMMARY
-          fi
-=======
-          pip install --no-cache-dir "homebrew-versiontracker==$VERSION"
-          python -c "import versiontracker; import sys; expected='$VERSION'; actual=versiontracker.__version__; print(f'Expected version: {expected}'); print(f'Installed version: {actual}'); sys.exit(0) if actual == expected else sys.exit(1)"
-          echo "� Testing CLI functionality..."
-          versiontracker --version
-          echo "✅ CLI test passed!"
-
-  # release-summary job removed due to invalid property
->>>>>>> fad1e87e
+          echo "✅ CLI test passed!"