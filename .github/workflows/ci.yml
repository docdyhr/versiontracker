--- conflicted
+++ resolved
@@ -20,11 +20,7 @@
       fail-fast: false
       matrix:
         os: [ubuntu-latest, macos-latest]
-<<<<<<< HEAD
-        python-version: ["3.9", "3.10", "3.11", "3.12", "3.13"]
-=======
         python-version: ["3.12", "3.13"]
->>>>>>> fad1e87e
 
     steps:
       - name: Checkout code
