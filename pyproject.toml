--- conflicted
+++ resolved
@@ -3,17 +3,6 @@
 build-backend = "setuptools.build_meta"
 
 [project]
-<<<<<<< HEAD
-# This section is defined by PEP 621
-name = "macos-versiontracker"
-dynamic = ["version"]
-description = "CLI versiontracker and update tool for macOS"
-readme = "README.md"
-requires-python = ">=3.9"
-license = "MIT"
-authors = [{ name = "docdyhr", email = "thomas@dyhr.com" }]
-keywords = ["versiontracker", "macos", "update", "homebrew", "mac-apps"]
-=======
 name = "homebrew-versiontracker"
 version = "0.1.0-alpha.1"
 description = "A command-line tool for tracking and managing applications installed outside of the Mac App Store"
@@ -21,10 +10,9 @@
 license = {text = "MIT"}
 requires-python = ">=3.12"
 authors = [
-    {name = "Your Name", email = "your.email@example.com"}
+    {name = "docdyhr", email = "thomas@dyhr.com"}
 ]
 keywords = ["macos", "homebrew", "version", "tracking", "updates", "cask"]
->>>>>>> fad1e87e
 classifiers = [
     "Development Status :: 3 - Alpha",
     "Environment :: Console",
@@ -33,16 +21,8 @@
     "License :: OSI Approved :: MIT License",
     "Operating System :: MacOS :: MacOS X",
     "Programming Language :: Python :: 3",
-<<<<<<< HEAD
-    "Programming Language :: Python :: 3.9",
-    "Programming Language :: Python :: 3.10",
-    "Programming Language :: Python :: 3.11",
-    "Programming Language :: Python :: 3.12",
-    "Programming Language :: Python :: 3.13",
-=======
     "Programming Language :: Python :: 3.12",
     "Topic :: System :: Software Distribution",
->>>>>>> fad1e87e
     "Topic :: System :: Systems Administration",
     "Topic :: Utilities",
 ]
@@ -86,39 +66,21 @@
 ]
 
 [project.urls]
-<<<<<<< HEAD
 Homepage = "https://github.com/docdyhr/versiontracker"
 "Bug Tracker" = "https://github.com/docdyhr/versiontracker/issues"
 Documentation = "https://github.com/docdyhr/versiontracker"
 "Source Code" = "https://github.com/docdyhr/versiontracker"
 Changelog = "https://github.com/docdyhr/versiontracker/blob/main/CHANGELOG.md"
-PyPI = "https://pypi.org/project/macos-versiontracker/"
-
-[project.scripts]
-versiontracker = "versiontracker.__main__:main"
-macos-versiontracker = "versiontracker.__main__:main"
-=======
-Homepage = "https://github.com/yourusername/versiontracker"
-Documentation = "https://github.com/yourusername/versiontracker#readme"
-"Bug Reports" = "https://github.com/yourusername/versiontracker/issues"
-"Source Code" = "https://github.com/yourusername/versiontracker"
+PyPI = "https://pypi.org/project/homebrew-versiontracker/"
 
 [project.scripts]
 versiontracker = "versiontracker.cli:main"
->>>>>>> fad1e87e
 
 [tool.setuptools]
 packages = ["versiontracker", "versiontracker.handlers"]
 
-<<<<<<< HEAD
-[tool.ruff]
-# Define the target Python version.
-# We support Python 3.13 and later.
-target-version = "py39"
-=======
 [tool.setuptools.package-data]
 versiontracker = ["py.typed"]
->>>>>>> fad1e87e
 
 [tool.black]
 line-length = 88
@@ -127,7 +89,31 @@
 
 [tool.ruff]
 line-length = 120  # AI-friendly length as per CLAUDE.md guidelines
-target-version = "py310"  # Updated to match project requirements
+target-version = "py312"  # Updated to match project requirements
+
+exclude = [
+    ".bzr",
+    ".direnv",
+    ".eggs",
+    ".git",
+    ".hg",
+    ".mypy_cache",
+    ".nox",
+    ".pants.d",
+    ".pytype",
+    ".ruff_cache",
+    ".svn",
+    ".tox",
+    ".venv",
+    "__pypackages__",
+    "_build",
+    "buck-out",
+    "build",
+    "dist",
+    "node_modules",
+    "venv",
+    "examples",
+]
 
 [tool.ruff.lint]
 select = [
@@ -150,13 +136,8 @@
 max-complexity = 10
 
 [tool.mypy]
-<<<<<<< HEAD
-python_version = "3.9"                          # Use 3.9 as baseline for compatibility
-warn_return_any = false
-=======
 python_version = "3.12"
 warn_return_any = true
->>>>>>> fad1e87e
 warn_unused_configs = true
 disallow_untyped_defs = true
 disallow_any_unimported = false
