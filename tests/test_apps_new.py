--- conflicted
+++ resolved
@@ -4,7 +4,7 @@
 import unittest
 from unittest.mock import MagicMock, patch
 
-from versiontracker.apps import (
+from versiontracker.app_finder import (
     SimpleRateLimiter,
     _process_brew_batch,
     _process_brew_search,
@@ -27,10 +27,10 @@
 class TestApps(unittest.TestCase):
     """Test cases for the apps module."""
 
-    @patch("versiontracker.apps.is_homebrew_available")
-    @patch("versiontracker.apps.is_brew_cask_installable")
+    @patch("versiontracker.app_finder.is_homebrew_available")
+    @patch("versiontracker.app_finder.is_brew_cask_installable")
     @patch("concurrent.futures.ThreadPoolExecutor")
-    @patch("versiontracker.apps._AdaptiveRateLimiter")
+    @patch("versiontracker.app_finder._AdaptiveRateLimiter")
     def test_process_brew_batch_with_adaptive_rate_limiting(
         self,
         mock_rate_limiter_class,
@@ -66,7 +66,7 @@
             config.ui = {"adaptive_rate_limiting": True}
 
             # Patch the _process_brew_search function to return "Firefox" for the search
-            with patch("versiontracker.apps._process_brew_search", return_value="Firefox"):
+            with patch("versiontracker.app_finder._process_brew_search", return_value="Firefox"):
                 with patch("versiontracker.config.get_config", return_value=config):
                     # Call the function
                     result = _process_brew_batch([("Firefox", "100.0")], 1, True)
@@ -162,7 +162,7 @@
         # TestApp5 should be filtered out as its path starts with /System/
         self.assertNotIn(("TestApp", "5.0.0"), result)
 
-    @patch("versiontracker.apps.partial_ratio")
+    @patch("versiontracker.app_finder.partial_ratio")
     def test_filter_out_brews(self, mock_partial_ratio):
         """Test filtering out applications already installed via Homebrew."""
 
@@ -196,7 +196,7 @@
         self.assertEqual(len(result), 1)  # Only Slack should remain
         self.assertIn(("Slack", "4.23.0"), result)
 
-    @patch("versiontracker.apps.matcher.run_command")
+    @patch("versiontracker.app_finder.run_command")
     def test_process_brew_search(self, mock_run_command):
         """Test processing a brew search."""
         # Mock rate limiter
@@ -298,22 +298,15 @@
         # Test that is_homebrew_available returns True
         self.assertTrue(is_homebrew_available())
 
-<<<<<<< HEAD
-    @patch("versiontracker.apps._brew_casks_cache", None)
-    @patch("versiontracker.config.get_config")
-    @patch("versiontracker.apps.run_command")
-    def test_get_homebrew_casks_success(self, mock_run_command, mock_get_config):
-=======
     def test_get_homebrew_casks_success(self):
->>>>>>> 4241ba4a
         """Test successful retrieval of Homebrew casks."""
         # Test the function by mocking it directly rather than its dependencies
         # This avoids cache-related issues during testing
-        with patch("versiontracker.apps.get_homebrew_casks") as mock_func:
+        with patch("versiontracker.app_finder.get_homebrew_casks") as mock_func:
             mock_func.return_value = ["cask1", "cask2", "cask3"]
 
             # Import and call the function under test
-            from versiontracker.apps import get_homebrew_casks
+            from versiontracker.app_finder import get_homebrew_casks
 
             casks = get_homebrew_casks()
 
@@ -321,95 +314,61 @@
             self.assertEqual(casks, ["cask1", "cask2", "cask3"])
             mock_func.assert_called_once()
 
-<<<<<<< HEAD
-    @patch("versiontracker.apps._brew_casks_cache", None)
-    @patch("versiontracker.config.get_config")
-    @patch("versiontracker.apps.run_command")
-    def test_get_homebrew_casks_empty(self, mock_run_command, mock_get_config):
-=======
     def test_get_homebrew_casks_empty(self):
->>>>>>> 4241ba4a
         """Test when no casks are installed."""
-        with patch("versiontracker.apps.get_homebrew_casks") as mock_func:
+        with patch("versiontracker.app_finder.get_homebrew_casks") as mock_func:
             mock_func.return_value = []
 
-            from versiontracker.apps import get_homebrew_casks
+            from versiontracker.app_finder import get_homebrew_casks
 
             casks = get_homebrew_casks()
 
             self.assertEqual(casks, [])
             mock_func.assert_called_once()
 
-<<<<<<< HEAD
-    @patch("versiontracker.apps._brew_casks_cache", None)
-    @patch("versiontracker.config.get_config")
-    @patch("versiontracker.apps.run_command")
-    def test_get_homebrew_casks_error(self, mock_run_command, mock_get_config):
-=======
     def test_get_homebrew_casks_error(self):
->>>>>>> 4241ba4a
         """Test error handling for Homebrew command failures."""
-        with patch("versiontracker.apps.get_homebrew_casks") as mock_func:
+        with patch("versiontracker.app_finder.get_homebrew_casks") as mock_func:
             mock_func.side_effect = HomebrewError("Homebrew command failed")
 
-            from versiontracker.apps import get_homebrew_casks
+            from versiontracker.app_finder import get_homebrew_casks
 
             with self.assertRaises(HomebrewError):
                 get_homebrew_casks()
 
-<<<<<<< HEAD
-    @patch("versiontracker.apps._brew_casks_cache", None)
-    @patch("versiontracker.config.get_config")
-    @patch("versiontracker.apps.run_command")
-    def test_get_homebrew_casks_network_error(self, mock_run_command, mock_get_config):
-=======
             mock_func.assert_called_once()
 
     def test_get_homebrew_casks_network_error(self):
->>>>>>> 4241ba4a
         """Test network error handling."""
-        with patch("versiontracker.apps.get_homebrew_casks") as mock_func:
+        with patch("versiontracker.app_finder.get_homebrew_casks") as mock_func:
             mock_func.side_effect = NetworkError("Network unavailable")
 
-            from versiontracker.apps import get_homebrew_casks
+            from versiontracker.app_finder import get_homebrew_casks
 
             with self.assertRaises(NetworkError):
                 get_homebrew_casks()
 
-<<<<<<< HEAD
-    @patch("versiontracker.apps._brew_casks_cache", None)
-    @patch("versiontracker.config.get_config")
-    @patch("versiontracker.apps.run_command")
-    def test_get_homebrew_casks_timeout(self, mock_run_command, mock_get_config):
-=======
             mock_func.assert_called_once()
 
     def test_get_homebrew_casks_timeout(self):
->>>>>>> 4241ba4a
         """Test timeout error handling."""
-        with patch("versiontracker.apps.get_homebrew_casks") as mock_func:
+        with patch("versiontracker.app_finder.get_homebrew_casks") as mock_func:
             mock_func.side_effect = BrewTimeoutError("Operation timed out")
 
-            from versiontracker.apps import get_homebrew_casks
+            from versiontracker.app_finder import get_homebrew_casks
 
             with self.assertRaises(BrewTimeoutError):
                 get_homebrew_casks()
 
-<<<<<<< HEAD
-    @patch("versiontracker.config.get_config")
-    @patch("versiontracker.apps.run_command")
-    def test_get_homebrew_casks_cache(self, mock_run, mock_get_config):
-=======
             mock_func.assert_called_once()
 
     def test_get_homebrew_casks_cache(self):
->>>>>>> 4241ba4a
         """Test caching behavior of get_homebrew_casks."""
-        with patch("versiontracker.apps.get_homebrew_casks") as mock_func:
+        with patch("versiontracker.app_finder.get_homebrew_casks") as mock_func:
             # First call returns data
             mock_func.return_value = ["cask1", "cask2"]
 
-            from versiontracker.apps import get_homebrew_casks
+            from versiontracker.app_finder import get_homebrew_casks
 
             casks1 = get_homebrew_casks()
             casks2 = get_homebrew_casks()
@@ -427,8 +386,6 @@
         """Test that the cache clearing API works correctly."""
         from versiontracker.app_finder import clear_homebrew_casks_cache, get_homebrew_casks
 
-<<<<<<< HEAD
-=======
         # Verify cache clearing function exists and is callable
         self.assertTrue(callable(clear_homebrew_casks_cache))
 
@@ -443,7 +400,6 @@
         if hasattr(get_homebrew_casks, "clear_all_caches"):
             get_homebrew_casks.clear_all_caches()
 
->>>>>>> 4241ba4a
     @patch("versiontracker.config.get_config")
     def test_get_applications_from_system_profiler_valid(self, mock_get_config):
         """Test extracting application data from valid system_profiler output."""
@@ -552,9 +508,7 @@
 
     def test_get_cask_version_found(self):
         """Test getting version when it exists."""
-        import versiontracker.apps
-
-        apps_module = versiontracker.apps._apps_main
+        import versiontracker.app_finder as apps_module
 
         # Mock brew info output with version information
         brew_output = """==> firefox: 95.0.1
